--- conflicted
+++ resolved
@@ -98,13 +98,8 @@
         self._dipole = dipole
         self._geometry = geometry
 
-<<<<<<< HEAD
-        self.rate_law = self._init_rate()
-        
-=======
         self.rate, self._rate_expr = self._init_rate()
 
->>>>>>> a0f47898
         # -- Init sncosmo model
         self.sim_model = self._init_sim_model()
         self._init_dust()
@@ -609,15 +604,9 @@
         """
         header = {
                   'obj_type': self._object_type,
-<<<<<<< HEAD
-                  'rate': self.rate_law[0],
-                  'rate_pw': self.rate_law[1],
-                  'model_name': [m.source.name for m in self.sim_model.values()]
-=======
                   'rate': self._rate_expr,
                   'model_name': [model.source.name 
                                  for model in self.sim_model.values()]
->>>>>>> a0f47898
                  }
 
         header = {**header, **self._general_par}
@@ -730,16 +719,7 @@
         """SNIa rates registry."""
         if self._params['rate'].lower() == 'ptf19':
             # Rate from https://arxiv.org/abs/1903.08580
-<<<<<<< HEAD
-            rate = 2.43e-5 * (self.cosmology.h / 0.70)**3
-            return (rate, 0)
-        elif self._params['rate'].lower() == 'ptf19_pw':
-            # Rate from https://arxiv.org/abs/1903.08580
-            rate = 2.27e-5 * (self.cosmology.h / 0.70)**3
-            return (rate, 1.7)
-=======
-            return lambda z: 2.43e-5 * (self.cosmology.h / 0.70)**3 
->>>>>>> a0f47898
+            return lambda z: 2.43e-5 * (self.cosmology.h / 0.70)**3
         elif self._params['rate'].lower() == 'ztf20':
             # Rate from https://arxiv.org/abs/2009.01242
             return lambda z: 2.35e-5 * (self.cosmology.h / 0.70)**3
@@ -988,21 +968,16 @@
         """SNII rates registry."""
         if self._params['rate'].lower() == 'ztf20':
             # Rate from https://arxiv.org/abs/2009.01242, rates of subtype from figure 6 
-<<<<<<< HEAD
-            rate = 1.01e-4 * cst.SNCC_fraction['ztf20'][self._object_type] * ( self.cosmology.h/0.70)**3
-            return (rate,0)
-        if self._params['rate'].lower() == 'ptf19':
-            # Rate from  https://arxiv.org/abs/2010.15270
-            rate = 9.10e-5 * cst.SNCC_fraction['shivers17'][self._object_type] * ( self.cosmology.h/0.70)**3
-            return (rate,0)
-        if self._params['rate'].lower() == 'ptf19_pw':
-            # Rate from https://arxiv.org/abs/2010.15270, pw from https://arxiv.org/pdf/1403.0007.pdf
-            rate = 9.10e-5 * cst.SNCC_fraction['shivers17'][self._object_type] * ( self.cosmology.h/0.70)**3
-            return (rate,2.7)
-=======
             rate = 1.01e-4 * cst.SNCC_fraction['ztf20'][self._object_type] * (self.cosmology.h/0.70)**3
             return lambda z: rate
->>>>>>> a0f47898
+        elif self._params['rate'].lower() == 'ptf19':
+            # Rate from  https://arxiv.org/abs/2010.15270
+            rate = 9.10e-5 * cst.SNCC_fraction['shivers17'][self._object_type] * (self.cosmology.h/0.70)**3
+            return lambda z: rate
+        elif self._params['rate'].lower() == 'ptf19_pw':
+            # Rate from https://arxiv.org/abs/2010.15270, pw from https://arxiv.org/pdf/1403.0007.pdf
+            rate = 9.10e-5 * cst.SNCC_fraction['shivers17'][self._object_type] * (self.cosmology.h/0.70)**3
+            return lambda z: rate * (1 + z)**2.7
         else:
             raise ValueError(f"{self._params['rate']} is not available! Available rate are {self._available_rates}")
 
