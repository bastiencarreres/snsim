--- conflicted
+++ resolved
@@ -10,11 +10,8 @@
 """
 import os
 __snsim_dir_path__ = os.path.dirname(__file__)
-<<<<<<< HEAD
-__version__ = "0.3.6_dev"
-=======
+
 __version__ = "0.3.6"
->>>>>>> d17a4951
 
 
 from .simu import Simulator
