"""Init file of snsim package.

The snsim module is design to simulate supernovae lightcurve in a
survey defined by an observations data base.
Moreover the simulation can use a host file to simulate a velocity field.

The package use sncosmo.

Github repository : https://github.com/bcarreres/snsim
"""

import os
__snsim_dir_path__ = os.path.dirname(__file__)


<<<<<<< HEAD
__version__ = "0.4.5_dev"
=======
__version__ = "0.4.3"
>>>>>>> b1955c11


from .simu import Simulator
from .sample import SimSample
from . import post_sim_tools
from . import astrobj
from . import generators
from . import survey_host
from . import utils
from . import io_utils<|MERGE_RESOLUTION|>--- conflicted
+++ resolved
@@ -12,12 +12,8 @@
 import os
 __snsim_dir_path__ = os.path.dirname(__file__)
 
+__version__ = "0.4.5"
 
-<<<<<<< HEAD
-__version__ = "0.4.5_dev"
-=======
-__version__ = "0.4.3"
->>>>>>> b1955c11
 
 
 from .simu import Simulator
