"""This module contains usefull function for the simulation."""

import numpy as np
import sncosmo as snc
import pandas as pd
import matplotlib.pyplot as plt
import astropy.time as atime
from astropy.coordinates import SkyCoord
from astropy import cosmology as acosmo
import astropy.units as astu
from snsim import __snsim_dir_path__
from . import constants as cst
from .constants import C_LIGHT_KMS


def gauss(mu, sig, x):
    """Gaussian function.

    Parameters
    ----------
    mu : float
        Mean.
    sig : float
        Sigma.
    x : float or numpy.array(float)
        Variables.

    Returns
    -------
    numpy.array(float)
        G(x).
    """
    return np.exp(-0.5 * ((x - mu) / sig) ** 2) / np.sqrt(2 * np.pi * sig**2)


class CustomRandom:
    """Class to generate random variable on custom dist.

    Parameters
    ----------
    pdf: lambda function
        Function that return the pdf of the vairable x.
    xmin: float
        Inferior bound of the distribution.
    xmax: float
        Superior bound of the distribution.
    ndiv: float, optional
        Number of division used to integrate the pdf.
    dx: float, optional
        Precision used to integrate the pdf.

    Notes
    -----
    If dx and ndiv are set, only dx will be used.
    If none of the 2 is set, the default will be ndiv=1e4
    """

    def __init__(self, pdf, xmin, xmax, ndiv=1e4, dx=None):
        """Init the CustomRandom class."""
        if dx is not None:
            n = int((xmax - xmin) / dx)
        else:
            n = ndiv

        self.x = np.linspace(xmin, xmax, n)
        self.dx = self.x[1] - self.x[0]

        # Compute pdf and renormalize
        self.pdfx = pdf(self.x)

        self.norm = np.trapz(self.pdfx, x=self.x)
        self.pdfx /= self.norm

        # Compute cdf and renormalize to be sure
        self.cdf = np.cumsum(self.pdfx) * self.dx

        self.cdf /= self.cdf[-1]

    def plot_pdf(self, ax=None):
        """Plot the pdf function.

        Parameters
        ----------
        ax : matplotlib axes, optional
            Figure axis, by default None
        """

        if ax is None:
            fig, ax = plt.subplots()

        ax.plot(self.x, self.pdfx)

    def plot_cdf(self, ax=None):
        """Plot the cdf function.

        Parameters
        ----------
        ax : matplotlib axes, optional
            Figure axis, by default None
        """
        if ax is None:
            fig, ax = plt.subplots()

        ax.plot(self.x, self.pdfx)

    def draw(self, n, seed=None):
        """Draw n parameters from the distribution.

        Parameters
        ----------
        n : int
            Number of parameters to draw.
        seed : int, optional
            Random seed, by default None

        Returns
        -------
        numpy.array
            Random parameters following the custom distribution.
        """
        rand_gen = np.random.default_rng(seed)
        return np.interp(rand_gen.random(n), self.cdf, self.x)


def reshape_prob_data():
    """function that read DES X1-mass probability file and return
    grid values fro interpolation"""

    prob_data = pd.read_csv(
        __snsim_dir_path__ + "data_probability/DES-SN5YR_DES_S3_x1.DAT", sep=","
    )
    prob = np.zeros(
        (len(np.unique(prob_data.x1.values)), len(np.unique(prob_data.logmass.values)))
    )
    for i, (name, group) in enumerate(prob_data.groupby("x1")):
        prob[i] = group.prob.values

    return np.unique(prob_data.x1.values), np.unique(prob_data.logmass.values), prob


def set_cosmo(cosmo_dic):
    """Load an astropy cosmological model.

    Parameters
    ----------
    cosmo_dic : dict
        A dict containing cosmology parameters.

    Returns
    -------
    astropy.cosmology.object
        An astropy cosmological model.

    """
    astropy_mod = list(map(lambda x: x.lower(), acosmo.available))
    if "name" in cosmo_dic.keys():
        name = cosmo_dic["name"].lower()
        if name in astropy_mod:
            if name == "planck18":
                return acosmo.Planck18
            elif name == "planck18_arxiv_v2":
                return acosmo.Planck18_arXiv_v2
            elif name == "planck15":
                return acosmo.Planck15
            elif name == "planck13":
                return acosmo.Planck13
            elif name == "wmap9":
                return acosmo.WMAP9
            elif name == "wmap7":
                return acosmo.WMAP7
            elif name == "wmap5":
                return acosmo.WMAP5
        else:
            raise ValueError(f"Available model are {astropy_mod}")
    else:
        if "Ode0" not in cosmo_dic.keys():
            if "Ok0" in cosmo_dic.keys():
                Ok0 = cosmo_dic["Ok0"]
                cosmo_dic.pop("Ok0")
            else:
                Ok0 = 0.0
            cosmo_dic["Ode0"] = 1 - cosmo_dic["Om0"] - Ok0
        return acosmo.w0waCDM(**cosmo_dic)


def init_snc_source(name, version=None):
    # TODO - BC: Not very usefull, maybe has to be reimplemented later
    return snc.get_source(name=name, version=version)


def scale_M0_cosmology(h, M0_art, h_art):
    """Compute a value of M0 corresponding the cosmology used in the simulation.

    Parameters
    ----------
    h : float
        The H0 / 100 constant to scale M0.
    M0_art: float
            M0 value to be scaled
    h_art: float
        the H0/100 constant used in the article to retrive M0_art

    Returns
    -------
    float
        Scaled SN Absolute Magnitude.

    """
    return M0_art + 5 * np.log10(h / h_art)


def init_astropy_time(date):
    """Take a date and give a astropy.time.Time object.

    Parameters
    ----------
    date : int, float or str
        The date in MJD number or YYYY-MM-DD string.

    Returns
    -------
    astropy.time.Time
        An astropy.time Time object of the given date.

    """
    if isinstance(date, (int, np.integer, float, np.floating)):
        date_format = "mjd"
    elif isinstance(date, str):
        date_format = "iso"
    return atime.Time(date, format=date_format)


def compute_z_cdf(z_shell, shell_time_rate):
    """Compute the cumulative distribution function of redshift.

    Parameters
    ----------
    z_shell : numpy.ndarray(float)
        The redshift of the shell edges.
    shell_time_rate : numpy.ndarray(float)
        The time rate of each shell.

    Returns
    -------
    list(numpy.ndarray(float), numpy.ndarray(float))
        redshift, CDF(redshift).

    """
    dist = np.append(0, np.cumsum(shell_time_rate))
    norm = dist[-1]
    return [z_shell, dist / norm]


def asym_gauss(mu, sig_low, sig_high=None, seed=None, size=1):
    """Generate random parameters using an asymetric Gaussian distribution.

    Parameters
    ----------
    mean : float
        The central value of the Gaussian.
    sig_low : float
        The low sigma.
    sig_high : float
        The high sigma.
    seed : int, optional
        Random seed.
    size: int
        Number of numbers to generate

    Returns
    -------
    numpy.ndarray(float)
        Random(s) variable(s).

    """

    def asym_pdf(x):
        x = np.atleast_1d(x)
        pos = x > mu
        pdf = np.zeros(len(x))

        pdf[pos] = gauss(mu, sig_high, x[pos]) * np.sqrt(2 * np.pi) * sig_high
        pdf[~pos] = gauss(mu, sig_low, x[~pos]) * np.sqrt(2 * np.pi) * sig_low
        norm = np.sqrt(np.pi / 2) * (sig_high + sig_low)
        return pdf / norm

    asym_dist = CustomRandom(
        asym_pdf,
        mu - 10 * sig_low,
        mu + 10 * sig_high,
        dx=np.min([sig_low, sig_high]) / 100,
    )
    return asym_dist.draw(size, seed=seed)


def compute_zpcmb(ra, dec, cmb):
    """Compute the redshifts of a list of objects relative to the CMB.

    Parameters
    ----------
    ra : np.ndarray(float)
        Right Ascension of the objects.
    dec : np.ndarray(float)
        Declinaison of the objects.
    cmb : dict
        Dict containing cmb coords and velocity.

    Returns
    -------
    np.ndarray(float)
        Redshifts relative to cmb.

    """
    l_cmb = cmb["l_cmb"]
    b_cmb = cmb["b_cmb"]
    v_cmb = cmb["v_cmb"]

    # use ra dec to simulate the effect of our motion
    coordfk5 = SkyCoord(
        ra * astu.rad, dec * astu.rad, frame="fk5"
    )  # coord in fk5 frame

    galac_coord = coordfk5.transform_to("galactic")
    l_gal = galac_coord.l.rad - 2 * np.pi * np.sign(galac_coord.l.rad) * (
        abs(galac_coord.l.rad) > np.pi
    )
    b_gal = galac_coord.b.rad

    ss = np.sin(b_gal) * np.sin(b_cmb * np.pi / 180)
    ccc = (
        np.cos(b_gal)
        * np.cos(b_cmb * np.pi / 180)
        * np.cos(l_gal - l_cmb * np.pi / 180)
    )
    return (1 - v_cmb * (ss + ccc) / C_LIGHT_KMS) - 1.0


def init_snia_source(name, model_dir=None, version=None):
    """Initialise a sncosmo source.

    Parameters
    ----------
    name : str
        Name of the model.
    model_dir : str
        Path to the model files.

    Returns
    -------
    sncosmo.Model
        sncosmo Model corresponding to input configuration.
    """
    if model_dir is None:
        return snc.get_source(name=name, version=version)
    else:
        if name == "salt2":
            return snc.SALT2Source(model_dir, name="salt2")
        elif name == "salt3":
            return snc.SALT3Source(model_dir, name="salt3")
    return None


def norm_flux(flux_table, zp):
    """Rescale the flux to a given zeropoint.

    Parameters
    ----------
    flux_table : astropy.Table
        A table containing at least flux and fluxerr.
    zp : float
        The zeropoint to rescale the flux.

    Returns
    -------
    np.ndarray(float), np.ndarray(float)
        Rescaled flux and fluxerr arry.

    """
    norm_factor = 10 ** (0.4 * (zp - flux_table["zp"]))
    flux_norm = flux_table["flux"] * norm_factor
    fluxerr_norm = flux_table["fluxerr"] * norm_factor
    return flux_norm, fluxerr_norm


def flux_to_Jansky(zp, band):
    """Give the factor to convert flux in uJy.

    Parameters
    ----------
    zp : float
        The actual zeropoint of flux.
    band : str
        The sncosmo band in which compute the factor.

    Returns
    -------
    float
        The conversion factor.

    """
    magsys = snc.get_magsystem("ab")
    b = snc.get_bandpass(band)
    nu, dnu = snc.utils.integration_grid(
        snc.constants.C_AA_PER_S / b.maxwave(),
        snc.constants.C_AA_PER_S / b.minwave(),
        snc.constants.C_AA_PER_S / snc.constants.MODEL_BANDFLUX_SPACING,
    )

    trans = b(snc.constants.C_AA_PER_S / nu)
    trans_int = np.sum(trans / nu) * dnu / snc.constants.H_ERG_S
    norm = 10 ** (-0.4 * zp) * magsys.zpbandflux(b) / trans_int * 10**23 * 10**6
    return norm


def zobs_MinT_MaxT(par, model_t_range):
    zobs = (1.0 + par["zcos"]) * (1.0 + par["zpcmb"]) * (
        1.0 + par["vpec"] / C_LIGHT_KMS
    ) - 1.0
    MinT = par["sim_t0"] + model_t_range[0] * (1.0 + zobs)
    MaxT = par["sim_t0"] + model_t_range[1] * (1.0 + zobs)
    return zobs, MinT, MaxT


def print_dic(dic, prefix=""):
    indent = "    "
    for K in dic:
        if isinstance(dic[K], dict):
            print(prefix + K + ":")
            print_dic(dic[K], prefix=prefix + indent)
        else:
            print(prefix + f"{K}: {dic[K]}")


def Templatelist_fromsncosmo(source_type=None):
    """list names of templates in sncosmo built-in sources catalogue
    Parameters
    -----------
    source_type : str
        type of sources could be snii,sniipl,sniib,sniin,snib/c,snic,snib or snic-bl
    Return
    ----------
    list on names of sources with the given source_type from snscomo catalogue"""

    type_list = [
        "snii",
        "sniipl",
        "sniib",
        "sniin",
        "snib/c",
        "snic",
        "snib",
        "snic-bl",
    ]

    if source_type is None:
        raise ValueError("select the source type")

    if source_type not in type_list:
        raise ValueError(
            "Wrong source_type, the available types are snii,sniipl,sniib,sniin,snib/c,snic,snib or snic-bl"
        )

    else:

        sources = snc.builtins._SOURCES.get_loaders_metadata()

        if source_type == "snii":
            return list(s["name"] for s in sources if "sn ii" in s["type"].lower())

        elif source_type == "sniipl":
            return list(
                s["name"]
                for s in sources
                if "sn ii" in s["type"].lower()
                and not s["type"].endswith("b")
                and not s["type"].endswith("n")
            )

        elif source_type == "sniib":
            return list(
                s["name"]
                for s in sources
                if "sn ii" in s["type"].lower()
                and s["type"].endswith("b")
                and not s["type"].endswith("n")
            )

        elif source_type == "sniin":
            return list(
                s["name"]
                for s in sources
                if "sn ii" in s["type"].lower()
                and not s["type"].endswith("b")
                and s["type"].endswith("n")
            )

        elif source_type == "snic":
            return list(
                s["name"]
                for s in sources
                if "sn ic" in s["type"].lower() and not s["type"].endswith("BL")
            )

        elif source_type == "snib":
            return list(s["name"] for s in sources if "sn ib" in s["type"].lower())

        elif source_type == "snic-bl":
            return list(
                s["name"]
                for s in sources
                if "sn ic" in s["type"].lower() and s["type"].endswith("BL")
            )

        elif source_type == "snib/c":
            return list(
                s["name"]
                for s in sources
                if "sn ic" in s["type"].lower() or "sn ib" in s["type"].lower()
            )


def select_Vincenzi_template(model_list, corr=None):
    """from a given list of sncosmo Template select the ones from Vincenzi et al. 2019
     Parameters
     -----------
     model_list : list
                starting list of templates
     corr : bool
           If True select templates that have been corrected for the host galaxy dust
     Returns
     ---------
    list of template names"""

    if corr is None:
        raise ValueError("select corrected or not corrected templates")

    else:
        if corr:
            return [
                sn for sn in model_list if sn.startswith("v19") and sn.endswith("corr")
            ]
        else:
            return [
                sn
                for sn in model_list
                if sn.startswith("v19") and not sn.endswith("corr")
            ]


def print_rate(use_rate, gen):
    """Print simulation rate in a fancy format
    Parameters
    ---------------
    use_rate: bool
            True if in the simulation the object are created with a specific rate in /Mpc^3/year
    gen: Generator Object
    Returns
    ---------------
    print the rate"""

    rate_str = "\nRate r = {0:.2e} * (1 + z)^{1} /Mpc^3/year "

    if use_rate:
        rate_str = rate_str.format(gen.rate_law[0], gen.rate_law[1])
    else:
        rate_str = rate_str.format(gen.rate_law[0], gen.rate_law[1])
        rate_str += " (only for redshifts simulation)\n"

    print(rate_str)


def sine_interp(x_new, fun_x, fun_y):
    """Make a sinus interpolation of a function.

    Parameters
    ----------
    x_new : numpy.ndarray(float)
        Points where interpolate.
    fun_x : numpy.ndarray(float)
        x values of the function
    fun_y : numpy.ndarray(float)
        values of the function evaluate at fun_x

    Returns
    -------
    numpy.ndarray(float)
        Values of the function at x_new.

    Raises
    ------
    ValueError
        fun_x and fun_y don't have the same length
    ValueError
        x_new is out of range
    """    
    if len(fun_x) != len(fun_y):
        raise ValueError("x and y must have the same len")
    if (x_new > fun_x[-1]).any() or (x_new < fun_x[0]).any():
        raise ValueError("x_new is out of range of fun_x")

    sup_bound = np.vstack([x_new >= x for x in fun_x])

    idx_inf = np.sum(sup_bound, axis=0) - 1
    idx_inf[idx_inf == len(fun_x) - 1] = -2

    x_inf = fun_x[idx_inf]
    x_sup = fun_x[idx_inf + 1]
    fun_y_inf = fun_y[idx_inf]
    fun_y_sup = fun_y[idx_inf + 1]

    sin_interp = np.sin(np.pi * (x_new - 0.5 * (x_inf + x_sup)) / (x_sup - x_inf))
    values = 0.5 * (fun_y_sup + fun_y_inf) + 0.5 * (fun_y_sup - fun_y_inf) * sin_interp
    return values


def gen_rndchilds(seed, size=1):
    """
    Create child random seeds.

    Parameters
    ----------
    seed : numpy.random.SeedSequence or int
        A random seed.
    size : int, optional
        number of child random seed to generate, by default 1

    Returns
    -------
    tuple(numpy.random.SeedSequence)
        The desired number of child random seeds
    """    
    if isinstance(seed, np.random.SeedSequence):
        return seed.spawn(size)
    else:
        return np.random.SeedSequence(seed).spawn(size)

def compute_weight_mass_for_type(mass, sn_type, cosmology):
    """compute the mass dependent weights for HOST - SN matching"""
    if sn_type.lower() in ["sniax",'snia91bg',"snia"]:
        weights_mass = (
            cst.sullivan_para["mass"]
            * (cosmology.h / cst.h_article["sullivan06"])
            * mass
        )
    elif sn_type.lower() in ['sniin','sniib','sniipl','snii']:
        C = 0.16  # 0.16 for SNeII from Vincenxi et al. 2020 https://academic.oup.com/mnras/article/505/2/2819/6284776
        weights_mass = mass**C

    elif sn_type.lower() in ["snic",'snib','snic_bl','snib/c']:
        C = 0.36  #  0.36 for SNIb/c from Vincenxi et al. 2020 https://academic.oup.com/mnras/article/505/2/2819/6284776
        weights_mass = mass**C
    return weights_mass

def compute_weight_SFR_for_type(SFR, sn_type, cosmology):
    """compute the SFR dependent weights for HOST - SN matching"""
    if sn_type.lower() == "snia":
        weights_SFR = (
            cst.sullivan_para["SFR"] * (cosmology.h / cst.h_article["sullivan06"]) * SFR
        )
    else:
        raise ValueError('HOST-SN match using SFR only is valid only for SNIa')
        
    return weights_SFR

def compute_weight_mass_sfr_for_type(mass,sfr, sn_type, cosmology):
    """compute the SFR dependent weights for HOST - SN matching"""
    if sn_type.lower() == "snia":
        weights_SFR = (
            cst.sullivan_para["SFR"] * (cosmology.h / cst.h_article["sullivan06"]) * sfr
        )
        weights_mass = (
            cst.sullivan_para["mass"]
            * (cosmology.h / cst.h_article["sullivan06"])
            * mass
        )
        weights = weights_SFR + weights_mass
        
    elif sn_type.lower() in ["sniax",'snia91bg']:
         weights_SFR = (
            cst.sullivan_para["SFR"] * (cosmology.h / cst.h_article["sullivan06"]) * sfr
        )
         weights_mass = (
            cst.sullivan_para["mass"]
            * (cosmology.h / cst.h_article["sullivan06"])
            * mass
        )
         
         weights = np.zeros(len(sfr))
         mask = np.log10(sfr/mass) >  -11.5 # -11.5 from Vincenxi et al. 2020 https://academic.oup.com/mnras/article/505/2/2819/6284776
         weights[mask] =  weights_SFR[mask] + weights_mass[mask]

    elif sn_type.lower() in ['sniin','sniib','sniipl','snii']:
        C = 0.16  # 0.16 for SNeII from Vincenxi et al. 2020 https://academic.oup.com/mnras/article/505/2/2819/6284776
        weights = np.zeros(len(mass))
        mask = np.log10(sfr/mass) > -11.5  # -11.5 from Vincenxi et al. 2020 https://academic.oup.com/mnras/article/505/2/2819/6284776
        weights[mask] = mass[mask] **C

    elif sn_type.lower() in ["snic",'snib','snic_bl','snib/c']:
        C = 0.36  #  0.36 for SNIb/c from Vincenxi et al. 2020 https://academic.oup.com/mnras/article/505/2/2819/6284776
        weights = np.zeros(len(mass))
        mask = np.log10(sfr/mass) > -11.5  # -11.5 from Vincenxi et al. 2020 https://academic.oup.com/mnras/article/505/2/2819/6284776
        weights[mask] = mass[mask] **C
        
    return weights


def model_galaxy_noise(sim_par, obs):
    """Compute noise coming from host galaxy in photoelectron units (approximation)"""

    bands = ["host_" + b for b in obs['band']]
    mag_host = np.asarray([sim_par[b] for b in bands])
    flux_host = 10.**(0.4 * (obs['zp'] - mag_host))

    #compute mean surface brightness of the galaxy
    if sim_par.keys() & {"host_a_sersic", 'host_b_sersic'}:
        if not isinstance(sim_par["host_a_sersic"], float):
            if "host_w_sersic" not in sim_par.keys():
                raise ValueError('if you have 2 or more sersic profile for each galaxy, Provide the weights')
            else:
                s = np.asarray([mag_host  / (w * a * b) for w, a, b 
                in zip(sim_par['host_w_sersic'],
                       sim_par['host_a_sersic'],
                       sim_par['host_b_sersic'])])
                
                surf_bright = np.sum(s, axis=0)

        elif isinstance(sim_par["host_a_sersic"], float):
            surf_bright = mag_host  / (sim_par['host_a_sersic'] * sim_par['host_b_sersic'])
    
        else:
            raise ValueError('for sersic parameters provide list or float for each host galaxies')

    else:
        raise ValueError('provide sersic ellipse parameters as host_a_sersic & host_b_sersic')
        
    # compute galaxy flux at SN position
<<<<<<< HEAD
    if 'fwhm_psf' in obs:
        mm = surf_bright * 4 * np.pi * Obs["fwhm_psf"] / (2 * np.sqrt(2 * np.log(2)))
    F = 10.**(0.4 * (obs['zp'] - mm))

    return np.sqrt(np.abs(F) / obs['gain'])
=======
    fpsf = surf_bright * np.pi * 4 * obs['fwhm_psf'] **2

    return np.sqrt(np.abs(fpsf) / obs['gain'])
>>>>>>> 434384ee
<|MERGE_RESOLUTION|>--- conflicted
+++ resolved
@@ -734,14 +734,6 @@
         raise ValueError('provide sersic ellipse parameters as host_a_sersic & host_b_sersic')
         
     # compute galaxy flux at SN position
-<<<<<<< HEAD
-    if 'fwhm_psf' in obs:
-        mm = surf_bright * 4 * np.pi * Obs["fwhm_psf"] / (2 * np.sqrt(2 * np.log(2)))
-    F = 10.**(0.4 * (obs['zp'] - mm))
-
-    return np.sqrt(np.abs(F) / obs['gain'])
-=======
     fpsf = surf_bright * np.pi * 4 * obs['fwhm_psf'] **2
 
-    return np.sqrt(np.abs(fpsf) / obs['gain'])
->>>>>>> 434384ee
+    return np.sqrt(np.abs(fpsf) / obs['gain'])