--- conflicted
+++ resolved
@@ -294,11 +294,7 @@
             
             rate_str = f"\nRate {gen._rate_expr} /Mpc^3/year "
             print(gen)
-<<<<<<< HEAD
-            #ut.print_rate(use_rate, gen)           
-
-=======
->>>>>>> 28b393a1
+
             if not use_rate:
                 rate_str += ' (only for redshifts simulation)\n'
         
