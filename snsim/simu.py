"""Main module of the simulaiton package."""

import time
import yaml
import numpy as np
from . import utils as ut
from . import generators
from . import survey_host as sh
from .constants import SN_SIM_PRINT, VCMB, L_CMB, B_CMB
from . import dust_utils as dst_ut

from .generators import __GEN_DIC__
from .sample import SimSample


class Simulator:
    """Simulation class using a config file config.yml.

    Parameters
    ----------
    param_dic : dict / str
        The configuration yaml file / The dictionnary containing all simulation parameters.

    Notes
    -----
    yaml file format :

    | data :
    |     write_path: '/PATH/TO/OUTPUT'
    |     sim_name: 'NAME OF SIMULATION'
    |     write_format: 'format' or ['format1','format2']
    | survey_config:
    |     survey_file: '/PATH/TO/FILE'
    |     band_dic: {'r':'ztfr','g':'ztfg','i':'ztfi'}  # Optional -> if bandname in
    |  survey_file doesn't match sncosmo name
    |     key_dic: {'column_name': 'new_column_name', etc}  # Optional, to change columns names
    |     add_data: ['keys1', 'keys2', ...] add db file keys to metadata
    |     survey_cut: {'key1': ['conditon1','conditon2',...], 'key2': ['conditon1']}
    |     start_day: MJD NUMBER or 'YYYY-MM-DD'  # Optional, default given by survey file
    |     duration: SURVEY DURATION (DAYS)  # Optional, default given by survey file
    |     zp: INSTRUMENTAL ZEROPOINT  # Optional, default given by survey file
    |     sig_zp: ZEROPOINT ERROR  # Optional, default given by survey file
    |     sig_psf: GAUSSIAN PSF SIGMA  # Otional, default given by survey file as FWHMeff
    |     noise_key: [key, type] type can be 'mlim5' or 'skysigADU'
    |     ra_size: RA FIELD SIZE
    |     dec_size: DEC FIELD SIZE
    |     gain: CCD GAIN e-/ADU (Optional, default given by survey file)
    |     sub_field: ['sub_field_file', 'sub_field_key']
    |     fake_skynoise: [SIGMA_VALUE, 'add' or 'replace']  # Optional, default is 0
    | sim_par:
    |     randseed: RANDSEED TO REPRODUCE SIMULATION  # Optional
    |     z_range: [ZMIN, ZMAX]
    |     nep_cut: [[nep_min1,Tmin,Tmax],[nep_min2,Tmin2,Tmax2,'filter1'],...] EP CUTS
    |     duration_for_rate: FAKE DURATION ONLY USE TO GENERATE N OBJ  # Optional
    | mw_dust:
    |     model: MOD_NAME
    |     rv: Rv # Optional, default Rv = 3.1
    | snia_gen:
    |     n_sn: NUMBER OF SN TO GENERATE  # Optional
    |     rate: rate of SN/Mpc^3/year or 'ptf19'  # Optional, default=3e-5
    |     rate_pw: rate = rate*(1+z)^rate_pw  # Optional, default=0
    |     M0: SN ABSOLUT MAGNITUDE
    |     mag_sct: SN INTRINSIC COHERENT SCATTERING
    |     sct_model: 'G10','C11_i' USE WAVELENGHT DEP MODEL FOR SN INT SCATTERING
    |     model_config:
    |         model_name: 'THE MODEL NAME'  Example : 'salt2'
    |         model_dir: '/PATH/TO/SALT/MODEL'
    |         alpha: STRETCH CORRECTION = alpha*x1
    |         beta: COLOR CORRECTION = -beta*c
    |         dist_x1: [MEAN X1, SIGMA X1], [MEAN X1, SIGMA_X1_LOW, SIGMA_X1_HIGH] or 'N21'
    |         dist_c: [MEAN C, SIGMA C] or [SIGMA_C_LOW, SIGMA_C_HIGH]
    | cosmology:
    |     Om0: MATTER DENSITY
    |     H0: HUBBLE CONSTANT
    | cmb:
    |     v_cmb: OUR PECULIAR VELOCITY  # Optional, default = 620 km/s
    |     l_cmb: GAL L OF CMB DIPOLE  # Optional, default = 271.0
    |     b_cmb: GAL B OF CMB DIPOLE  # Optional, default = 29.6
    |
    | vpec_dist:
    |     mean_vpec: MEAN SN PECULIAR VELOCITY
    |     sig_vpec: SIGMA VPEC
    | host: (Optional)
    |     host_file: 'PATH/TO/HOSTFILE'
    |     distrib: 'as_sn', 'as_host' or 'mass_weight'  # Optional, default = 'as_sn'
    |     key_dic: {'column_name': 'new_column_name', etc}  # Optional, to change columns names
    | dipole:  # Optional, add a dipole as dM = A + B * cos(theta)
    |     coord: [RA, Dec]  # Direction of the dipole
    |     A: A_parameter
    |     B: B_parameter
    """

    def __init__(self, param_dic, plot_config=False):
        """Initialise Simulator class."""
        # Load param dict from a yaml or by using launch_script.py
        if isinstance(param_dic, dict):
            self._config = param_dic
            if 'yaml_path' in param_dic:
                self._yml_path = param_dic['yaml_path']
            else:
                self._yml_path = 'No config file'

        elif isinstance(param_dic, str):
            self._yml_path = param_dic
            with open(self._yml_path, "r") as f:
                self._config = yaml.safe_load(f)

        # Check if there is a db_file
        if 'survey_config' not in self.config:
            raise KeyError("Set a survey_file -> type help(sn_sim) to print the syntax")

        # Check if the sfdmap need to be download
        if 'mw_dust' in self.config:
            dst_ut.check_files_and_dowload()

        self._sample = None
        self._random_seed = None

        # -- Init cosmological model
        self._cosmology = ut.set_cosmo(self.config['cosmology'])

        # -- Init SurveyObs object
        self._survey = sh.SurveyObs(self.config['survey_config'])

        # -- Init vpec_dist
        if 'vpec_dist' in self.config:
            self._vpec_dist = self.config['vpec_dist']
        else:
            self._vpec_dist = None

        # -- Init host object
        if 'host' in self.config:
            self._host = sh.SnHost(self.config['host'], self.z_range)
        else:
            self._host = None

        # -- Init mw dust
        if 'mw_dust' in self.config:
            mw_dust = self.config['mw_dust']
        else:
            mw_dust = None

        # -- Init dipole
        if 'dipole' in self.config:
            dipole = self.config['dipole']
        else:
            dipole = None

        # Init the cuts on lightcurves
        self._nep_cut = self._init_nep_cuts()

        # -- Init generators for each transients
        self._use_rate = []
        self._generators = []
        for object_name in __GEN_DIC__:
            if object_name in self.config:
                # -- Get which generator correspond to which transient in snsim.generators
                gen_class = getattr(generators, __GEN_DIC__[object_name])
                self._generators.append(gen_class(self.config[object_name],
                                                  self.cmb,
                                                  self.cosmology,
                                                  vpec_dist=self.vpec_dist,
                                                  host=self.host,
                                                  mw_dust=mw_dust,
                                                  dipole=dipole,
                                                  survey_footprint=self.survey.fields.footprint))
                # -- Cadence sim or n fixed
                if 'force_n' in self.config[object_name]:
                    self._use_rate.append(False)
                else:
                    self._use_rate.append(True)

        if plot_config:
            print('PARAMETERS USED IN SIMULATION\n')
            ut.print_dic(self.config)

        # -- Init samples attributes (to store simulated obj)
        self._samples = None

    def _init_nep_cuts(self):
        """Init nep cut on transients.

        Returns
        -------
        numpy.ndarray(int, float, float, str)
            Numpy array containing cuts.

        Notes
        -----
        Format of a cut is [# of ep, mintime, maxtime, filter]

        """
        # -- Set default mintime, maxtime (restframe)
        snc_mintime = -20
        snc_maxtime = 50
        cut_list = []
        if 'nep_cut' in self.config['sim_par']:
            nep_cut = self.config['sim_par']['nep_cut']
            if isinstance(nep_cut, (int)):
                cut_list.append((nep_cut, snc_mintime, snc_maxtime, 'any'))
            elif isinstance(nep_cut, (list)):
                for i, cut in enumerate(nep_cut):
                    if len(cut) < 3:
                        cut_list.append((cut[0], snc_mintime, snc_mintime, 'any'))
                    elif len(cut) < 4:
                        cut_list.append((cut[0], cut[1], cut[2], 'any'))
                    else:
                        cut_list.append((cut[0], cut[1], cut[2], cut[3]))

        else:
            cut_list = [(1, snc_mintime, snc_maxtime, 'any')]
        dt = [('nep', np.int8), ('mintime', np.int8), ('maxtime', np.int8), ('band', np.str_, 8)]
        return np.asarray(cut_list, dtype=dt)

    def peak_time_range(self, trange_model):
        """Get the time range for simulate obj peak.

        Returns
        -------
        tuple(float, float)
            Min and max time for obj peak generation.
        """
        min_peak_time = self.survey.start_end_days[0] - trange_model[1] * (1 + self.z_range[1])
        max_peak_time = self.survey.start_end_days[1] + abs(trange_model[0]) * (1 + self.z_range[1])
        return min_peak_time, max_peak_time

    def _gen_n_sn(self, rand_gen, z_shell_time_rate, duration_in_days, area=4 * np.pi):
        """Generate the number of obj with Poisson law.

        Parameters
        ----------
        rand_seed : int
            The random seed for the random generator.

        Returns
        -------
        int
            Number of obj to simulate.

        """
<<<<<<< HEAD
        return rand_gen.poisson(duration_in_days / 365.25 * area / (4 * np.pi) * np.sum(z_shell_time_rate))

=======
        nsn = rand_gen.poisson(duration_in_days / 365.25 * np.sum(z_shell_time_rate))
        return nsn
>>>>>>> b1955c11

    def _get_cosmo_header(self):
        """Return the header for cosmology model used."""
        if 'name' in self.config['cosmology']:
            return {'cosmod_name': self.config['cosmology']['name']}
        else:
            return self.config['cosmology']

    def simulate(self):
        """Launch the simulation.

        Returns
        -------
        None

        Notes
        -----
        Simulation routine :
        1- Use either _cadence_sim() or _gen_n_sn()
        to run the simulation
        2- Gen all SN parameters inside SNGen class or/and SnHost class
        3- Check if SN pass cuts and then generate the lightcurves.
        4- Write LC to fits/pkl file(s)

        """
        print(SN_SIM_PRINT)

        print('-----------------------------------------------------------\n')

        print(f"SIM NAME : {self.sim_name}\n"
              f"CONFIG FILE : {self._yml_path}\n"
              f"SIM WRITE DIRECTORY : {self.config['data']['write_path']}\n"
              f"SIMULATION RANDSEED : {self.randseed}")

        if 'host_file' in self.config:
            print(f"HOST FILE : {self.config['host_file']}")

        print('\n-----------------------------------------------------------\n')

        print(self.survey)

        print('\n-----------------------------------------------------------\n')

        rate_str = "Rate r = {0:.2e} * (1 + z)^{1} /Mpc^3/year "

        # -- Compute time range, rate and zcdf for each of the selected obj.
        for use_rate, gen in zip(self._use_rate, self.generators):
            gen.print_config()

            # -- Set the time range with time edges effects
            peak_time_range = self.peak_time_range(gen.snc_model_time)
            gen.time_range = (peak_time_range[0].mjd, peak_time_range[1].mjd)

            if use_rate:
                rate_str = rate_str.format(gen.rate_law[0], gen.rate_law[1]) + "\n"
                compute_z_cdf = True
                gen.compute_zcdf(self.z_range)
            else:
                print(f"\nGenerate {gen._params['force_n']} SN Ia")
                if self.host is not None and self.host.config['distrib'].lower() != 'as_sn':
                    rate_str = 'Redshift distribution computed '
                    if self.host.config['distrib'] == 'as_host':
                        rate_str += 'as host redshift distribution\n\n'
                    elif self.host.config['distrib'] == 'mass_weight':
                        rate_str += 'as mass weighted host redshift distribution\n\n'
                    compute_z_cdf = False
                else:
                    rate_str = rate_str.format(gen.rate_law[0], gen.rate_law[1])
                    rate_str += ' (only for redshifts simulation)\n\n'
                    compute_z_cdf = True

            if compute_z_cdf:
                gen.compute_zcdf(self.z_range)

            print('\n' + rate_str +
                  "Peak mintime : "
                  f"{peak_time_range[0].mjd:.2f} MJD / {peak_time_range[0].iso}\n"
                  "Peak maxtime : "
                  f"{peak_time_range[1].mjd:.2f} MJD / {peak_time_range[1].iso} ")

        print('\n-----------------------------------------------------------\n')

        if 'mw_dust' in self.config:
            print("Use mw dust model : "
                  f"{self.config['mw_dust']['model']} with RV = {self.config['mw_dust']['rv']}")

            print('\n-----------------------------------------------------------\n')

        print("Ligthcurves cuts :")

        for cut in self.nep_cut:
            print_cut = f'- At least {cut[0]} epochs between {cut[1]} and {cut[2]} rest-frame phase'
            if len(cut) == 4:
                print_cut += f' in {cut[3]} band'
            print(print_cut)

        print('\n-----------------------------------------------------------\n')

        # -- Create the random generator object with the rand seed
        rand_gen = np.random.default_rng(self.randseed)
        seed_list = rand_gen.integers(1000, 1e6, size=len(self.generators))

        # -- Change the samples attribute to store obj, init ID
        self._samples = []
        Obj_ID = 0

        # -- Simulation for each of the selected obj.
        for use_rate, seed, gen in zip(self._use_rate, seed_list, self.generators):
            sim_time = time.time()
            if use_rate:
                lcs_list = self._cadence_sim(np.random.default_rng(seed), gen, Obj_ID)
            else:
                lcs_list = self._fix_nsn_sim(np.random.default_rng(seed), gen, Obj_ID)

            self._samples.append(SimSample.fromDFlist(self.sim_name + '_' + gen._object_type,
                                                      lcs_list,
                                                      {**gen._get_header(),
                                                       **self._get_cosmo_header()},
                                                      model_dir=None,
                                                      dir_path=self.config['data']['write_path']))

            print(f'{len(lcs_list)} {gen._object_type} lcs generated'
                  f' in {time.time() - sim_time:.1f} seconds')
            write_time = time.time()
            self._samples[-1]._write_sim(self.config['data']['write_path'],
                                         self.config['data']['write_format'])

            print(f'Sim file write in {time.time() - write_time:.1f} seconds')

        print('\n-----------------------------------------------------------\n')

        print('OUTPUT FILE(S) : ')
        formats = np.atleast_1d(self.config['data']['write_format'])
        for f in formats:
            print('- '
                  + self.config['data']['write_path']
                  + self.sim_name + '_' + gen._object_type
                  + '.'
                  + f)

    def _cadence_sim(self, rand_gen, generator, Obj_ID=0):
        """Simulate a number of SN according to poisson law.

        Parameters
        ----------
        rand_gen : numpy.random.default_rng
            Numpy random generator.
        shell_time_rate : numpy.ndarray
            An array that contains sn time rate in each shell.

        Returns
        -------
        None

        Notes
        -----
        Simulation routine:
            1- Cut the zrange into shell (z,z+dz)
            2- Compute time rate for the shell r = r_v(z) * V SN/year where r_v is the volume rate
            3- Generate the number of SN Ia in each shell with a Poisson's law
            4- Generate ra, dec for all the SN uniform on the sphere
            5- Generate t0 uniform between mintime and maxtime
            5- Generate z for in each shell uniform in the interval [z,z+dz]
            6- Apply observation and selection cuts to SN

        """
        # -- Generate the number of SN
        lcs = []
        if 'duration_for_rate' in self.config['sim_par']:
            duration = self.config['sim_par']['duration_for_rate']
        else:
            duration = generator.time_range[1] - generator.time_range[0]

        n_obj = self._gen_n_sn(rand_gen, generator._z_time_rate[1],
                               duration, area=self.survey.fields._tot_area)

        # -- Generate n base param
        param_tmp = generator.gen_astrobj_par(n_obj, rand_gen.integers(1000, 1e6))

        # -- Select observations that pass all the cuts
        epochs, parmask = self.survey.epochs_selection(param_tmp.to_records(index=False),(generator.sim_model.mintime(),
                                                                  generator.sim_model.maxtime()),
                                                       self.nep_cut)
        # -- Keep the parameters of selected lcs
        param_tmp = param_tmp[parmask]
        param_tmp.reset_index(inplace=True)

        # -- Generate the object
        obj_list = generator(np.sum(parmask),
                             rand_gen.integers(1000, 1e6),
                             astrobj_par=param_tmp)

        for ID, obj  in zip(epochs.index.unique('ID'), obj_list):
            obj.epochs = epochs.loc[[ID]]
            obj.gen_flux(rand_gen)
            obj.ID = ID
            lcs.append(obj.sim_lc)
        return lcs

    def _fix_nsn_sim(self, rand_gen, generator, Obj_ID=0):
        """Simulate a fixed number of SN.

        Parameters
        ----------
        rand_gen : numpy.random.default_rng
            Numpy random generator.

        Returns
        -------
        None

        Notes
        -----
        Just generate SN randomly until we reach the desired number of SN.

        """
        lcs = []
        raise_trigger = 0
        n_to_sim = generator._params['force_n']
        while len(lcs) < generator._params['force_n']:

            # -- Generate n base param
            param_tmp = generator.gen_astrobj_par(n_to_sim, rand_gen.integers(1000, 1e6))

            # -- Select observations that pass all the cuts
            epochs, parmask = self.survey.epochs_selection(param_tmp.to_records(index=False),(generator.sim_model.mintime(),
                                                                      generator.sim_model.maxtime()),
                                                           self.nep_cut, IDmin=len(lcs))
            if epochs is None:
                raise_trigger += 1
                if raise_trigger > 2 * len(self.survey.obs_table['expMJD']):
                    raise RuntimeError('Cuts are too stricts')
                continue

            # -- Keep the parameters of selected lcs
            param_tmp = param_tmp[parmask]
            param_tmp.reset_index(inplace=True)

            # -- Generate the object
            obj_list = generator(np.sum(parmask),
                                 rand_gen.integers(1000, 1e6),
                                 astrobj_par=param_tmp)

            for ID, obj in zip(epochs.index.unique('ID'), obj_list):
                obj.epochs = epochs.loc[[ID]]
                obj.gen_flux(rand_gen)
                obj.ID = ID
                lcs.append(obj.sim_lc)

            n_to_sim = generator._params['force_n'] - len(lcs)
        return lcs

    def plot_ra_dec(self, idx, plot_vpec=False, plot_fields=False, **kwarg):
        """Plot a mollweide map of ra, dec.

        Parameters
        ----------
        plot_vpec : boolean
            If True plot a vpec colormap.

        Returns
        -------
        None
            Just plot the map.

        """
        if plot_fields:
            field_dic = self.survey.fields._dic
            field_size = self.survey.fields.size
        else:
            field_dic = None
            field_size = None

        self.samples[idx].plot_ra_dec(plot_vpec=plot_vpec,
                                      field_dic=field_dic,
                                      field_size=field_size,
                                      **kwarg)

    @property
    def config(self):
        """Get the whole configuration dic."""
        return self._config

    @property
    def sim_name(self):
        """Get sim name."""
        return self.config['data']['sim_name']

    @property
    def vpec_dist(self):
        """Get vpec option."""
        return self._vpec_dist

    @property
    def cmb(self):
        """Get cmb parameters."""
        cmb_dic = {'v_cmb': VCMB, 'l_cmb': L_CMB, 'b_cmb': B_CMB}
        if 'cmb' in self.config:
            if 'v_cmb' in self.config['cmb']:
                cmb_dic['v_cmb'] = self.config['cmb']['v_cmb']
            if 'l_cmb' in self.config['cmb']:
                cmb_dic['l_cmb'] = self.config['cmb']['l_cmb']
            if 'b_cmb' in self.config['cmb']:
                cmb_dic['b_cmb'] = self.config['cmb']['b_cmb']
        return cmb_dic

    @property
    def samples(self):
        """Get the list of simulated sn."""
        return self._samples

    @property
    def cosmology(self):
        """Get astropy cosmological model used in simulation."""
        return self._cosmology

    @property
    def survey(self):
        """Get the SurveyObs object of the simulation."""
        return self._survey

    @property
    def generators(self):
        """Get the SNGen object of the simulation."""
        return self._generators

    @property
    def host(self):
        """Get the SnHost object of the simulation."""
        return self._host

    @property
    def randseed(self):
        """Get primary random seed of the simulation."""
        if 'randseed' in self.config['sim_par']:
            return int(self.config['sim_par']['randseed'])
        elif self._random_seed is None:
            self._random_seed = np.random.randint(low=1000, high=100000)
        return self._random_seed

    @property
    def z_range(self):
        """Get z_range."""
        return self.config['sim_par']['z_range']

    @property
    def nep_cut(self):
        """Get the list of epochs cuts."""
        return self._nep_cut<|MERGE_RESOLUTION|>--- conflicted
+++ resolved
@@ -238,13 +238,7 @@
             Number of obj to simulate.
 
         """
-<<<<<<< HEAD
         return rand_gen.poisson(duration_in_days / 365.25 * area / (4 * np.pi) * np.sum(z_shell_time_rate))
-
-=======
-        nsn = rand_gen.poisson(duration_in_days / 365.25 * np.sum(z_shell_time_rate))
-        return nsn
->>>>>>> b1955c11
 
     def _get_cosmo_header(self):
         """Return the header for cosmology model used."""
