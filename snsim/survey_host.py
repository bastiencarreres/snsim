--- conflicted
+++ resolved
@@ -792,13 +792,9 @@
                 weights_mass_sfr = ut.compute_weight_mass_sfr_for_type(
                     mass=self.table["host_mass"],sfr=self.table["host_sfr"], sn_type=sn_type, cosmology=cosmology
                 )
-<<<<<<< HEAD
                 weights = weights_rate * weights_mass_sfr
             # Normalize
             weights /= weights.sum()
-=======
-                weights = weights_rate * (weights_mass + weights_SFR)
->>>>>>> 51aedcba
         else:
             raise ValueError("rate should be set to use host distribution")
 
