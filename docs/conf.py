--- conflicted
+++ resolved
@@ -34,11 +34,9 @@
 # Add any Sphinx extension module names here, as strings. They can be
 # extensions coming with Sphinx (named 'sphinx.ext.*') or your custom
 # ones.
-<<<<<<< HEAD
+
 extensions = ['myst_parser', 'numpydoc','sphinx_markdown_tables'] 
-=======
-extensions = ['myst_parser', 'numpydoc']
->>>>>>> dc547976
+
 
 # Add any paths that contain templates here, relative to this directory.
 templates_path = ['_templates']
